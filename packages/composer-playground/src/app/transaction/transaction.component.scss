@import '../../assets/styles/base/_colors.scss';
@import '../../assets/styles/base/_variables.scss';
@import '../resource/resource.component.scss';

transaction-modal {

  // Take main styling from resource.component
  @extend resource-modal;

 .transaction-select{
    display: flex;
    color:$secondary-text;
    align-content: flex-start;

    .transaction-select-item{
      order: 1;
      margin: auto 1rem;
    }
  }

<<<<<<< HEAD
  .transaction-preview{
    color:$secondary-text;
  }

  .transaction-error{
    min-height: 30px;
  }

  .CodeMirror,
  .CodeMirror-scroll {
    min-height: 250px;
    max-height: 450px;
  }

  .transaction-footer-content {
    display: flex;
    flex-direction: row;

    .transaction-footer-quick-data {
      flex: 1;
    }

    .transaction-footer-cta {
      align-items: flex-end;
    }

  }

=======
>>>>>>> b713d61c
}<|MERGE_RESOLUTION|>--- conflicted
+++ resolved
@@ -17,36 +17,4 @@
       margin: auto 1rem;
     }
   }
-
-<<<<<<< HEAD
-  .transaction-preview{
-    color:$secondary-text;
-  }
-
-  .transaction-error{
-    min-height: 30px;
-  }
-
-  .CodeMirror,
-  .CodeMirror-scroll {
-    min-height: 250px;
-    max-height: 450px;
-  }
-
-  .transaction-footer-content {
-    display: flex;
-    flex-direction: row;
-
-    .transaction-footer-quick-data {
-      flex: 1;
-    }
-
-    .transaction-footer-cta {
-      align-items: flex-end;
-    }
-
-  }
-
-=======
->>>>>>> b713d61c
 }