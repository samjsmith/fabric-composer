import { Component, Input } from '@angular/core';
import { NgbModal } from '@ng-bootstrap/ng-bootstrap';

import { ClientService } from '../services/client.service';
import { AlertService } from '../services/alert.service'
import { ResourceComponent } from '../resource/resource.component';
<<<<<<< HEAD
import { ConfirmComponent } from '../confirm/confirm.component';
=======
import { TransactionRegistry } from 'composer-client';
>>>>>>> b1fc37d9

@Component({
  selector: 'registry',
  templateUrl: './registry.component.html',
  styleUrls: [
    './registry.component.scss'.toString()
  ]
})

export class RegistryComponent {

  private _registry = null;
  private _reload = null;
  private resources = [];

  private expandedResource = null;
  private showExpand = true;
  private resourceType: string = null;

  @Input()
  set registry(registry: any) {
    this._registry = registry;
    if (this._registry) {
      this.loadResources();
    }
  }

  @Input()
  set reload(reload) {
    if (this._reload!==null) {
      this.loadResources();
    }
    this._reload = reload;
  }

  constructor(private clientService: ClientService,
              private alertService: AlertService,
              private modalService: NgbModal) {
  }

  loadResources() {
    this._registry.getAll()
      .then((resources) => {
        if (this._registry instanceof TransactionRegistry){
          this.resources = resources.sort((a, b) => {
            return b.timestamp - a.timestamp;
          });
        } else {
          this.resources = resources.sort((a, b) => {
            return a.getIdentifier().localeCompare(b.getIdentifier());
          });
        }
      })
      .catch((error) => {
        this.alertService.errorStatus$.next(error);
      });
  }

  serialize(resource: any): string {
    let serializer = this.clientService.getBusinessNetwork().getSerializer();
    return JSON.stringify(serializer.toJSON(resource), null, 2);
  }

  expandResource(resourceToExpand) {
    if (this.expandedResource === resourceToExpand.getIdentifier()) {
      this.expandedResource = null
    } else {
      this.expandedResource = resourceToExpand.getIdentifier();
    }
  }

  openNewResourceModal() {
    const modalRef = this.modalService.open(ResourceComponent);
    modalRef.componentInstance.registryID = this._registry.id;
    modalRef.result.then(()=>{
      // refresh current resource list
      this.loadResources();
    });
  }

  hasOverFlow(overflow: boolean) {
    this.showExpand = overflow;
  }

  editResource(resource: any) {
    const editModalRef = this.modalService.open(ResourceComponent);
    editModalRef.componentInstance.registryID = this._registry.id;
    editModalRef.componentInstance.resource = resource;
    editModalRef.result.then(()=>{
      // refresh current resource list
      this.loadResources();
    });
  }
  
  openDeleteResourceModal(resource: any) {
    const confirmModalRef = this.modalService.open(ConfirmComponent);
    confirmModalRef.componentInstance.confirmMessage='Please confirm that you want to delete Asset: '+resource.getIdentifier();
    confirmModalRef.result.then((result)=>{
        if(result) {
            this._registry.remove(resource)
              .then(() => {
                  this.loadResources();
              })
              .catch((error) => {
                  console.log('ERR: '+error);
                  this.alertService.errorStatus$.next('Removing the selected item from the registry failed:'+ error);
              });
        } else {
            //todo - some error handling - we should always get called with a code for this usage of the 
            // modal but will that always be true
        } 
    });
  }


}
<|MERGE_RESOLUTION|>--- conflicted
+++ resolved
@@ -4,11 +4,8 @@
 import { ClientService } from '../services/client.service';
 import { AlertService } from '../services/alert.service'
 import { ResourceComponent } from '../resource/resource.component';
-<<<<<<< HEAD
 import { ConfirmComponent } from '../confirm/confirm.component';
-=======
 import { TransactionRegistry } from 'composer-client';
->>>>>>> b1fc37d9
 
 @Component({
   selector: 'registry',
